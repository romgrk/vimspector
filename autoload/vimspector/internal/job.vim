--- conflicted
+++ resolved
@@ -29,61 +29,26 @@
 
 function! s:_OnExit( jobid, status, event ) abort
   echom 'Channel exit with status ' . a:status
-<<<<<<< HEAD
   unlet s:job
   py3 _vimspector_session.OnServerExit( vim.eval( 'a:status' ) )
 endfunction
 
 function! vimspector#internal#job#Send( msg ) abort
-=======
-  redraw
-  unlet s:job 
-  py3 _vimspector_session.OnServerExit( vim.eval( 'a:status' ) )
-endfunction
-
-function! s:_OnClose( channel ) abort
-  echom 'Channel closed'
-  redraw
-endfunction
-
-function! s:_Send( msg ) abort
->>>>>>> be556494
   if ! exists( 's:job' )
     echom "Can't send message: Job was not initialised correctly"
     redraw
     return 0
   endif
 
-<<<<<<< HEAD
   call vimspector#async#job#send( s:job, a:msg )
-=======
-  if job_status( s:job ) !=# 'run'
-    echom "Can't send message: Job is not running"
-    redraw
-    return 0
-  endif
-
-  let ch = job_getchannel( s:job )
-  if ch ==# 'channel fail'
-    echom 'Channel was closed unexpectedly!'
-    redraw
-    return 0
-  endif
-
-  call ch_sendraw( ch, a:msg )
->>>>>>> be556494
   return 1
 endfunction
 
 function! vimspector#internal#job#StartDebugSession( config ) abort
   if exists( 's:job' )
     echom 'Not starging: Job is already running'
-<<<<<<< HEAD
-    return v:false
-=======
     redraw
     return v:none
->>>>>>> be556494
   endif
 
   let s:job = vimspector#async#job#start( a:config[ 'command' ],
@@ -96,21 +61,13 @@
         \              )
        "\                    'env': a:config[ 'env' ],
 
-<<<<<<< HEAD
   echom 'Started job, id is: ' . s:job
+  redraw
 
   if s:job == -1
     echom 'Unable to start job'
+    redraw
     return v:false
-=======
-  echom 'Started job, status is: ' . job_status( s:job )
-  redraw
-
-  if job_status( s:job ) !=# 'run'
-    echom 'Unable to start job, status is: ' . job_status( s:job )
-    redraw
-    return v:none
->>>>>>> be556494
   endif
 
   return v:true
@@ -123,17 +80,10 @@
     return
   endif
 
-<<<<<<< HEAD
   echom 'Terminating job'
+  redraw
   call vimspector#async#job#stop( s:job )
   unlet s:job
-=======
-  if job_status( s:job ) ==# 'run'
-      echom 'Terminating job'
-      redraw
-    call job_stop( s:job, 'kill' )
-  endif
->>>>>>> be556494
 endfunction
 
 function! vimspector#internal#job#Reset() abort
